# -*- coding: utf-8 -*-
"""
Radar Class.

Contains Radar class and a RadarTypes class

Contains RadarArray class to hold timeseries data for voltage measurements,
FFT slices, and max frequency.

Author: Jason Merlo
Maintainer: Jason Merlo (merlojas@msu.edu)
"""
import numpy as np              # Storing data
from pyratk.datatypes.ts_data import TimeSeries     # storing data
import scipy.constants as spc   # speed of light
from scipy import signal        # Upsampling, bh window
from pyratk.datatypes.geometry import Point         # radar location
# from pyratk.datatypes.motion import StateMatrix   # track location
from pyqtgraph import QtCore

from pyratk.formatting import warning

from profilehooks import profile

from collections import namedtuple

class Receiver(object):
    """
    Object to hold Radar Receiver information and signal processing.

    It is assumed radars will have both I and Q channels.

    NOTE: Radar class should not contain state history (TimeSeries).
          Work on removing these and placing them in Tracker or DataLogger.

    """

    # === INITIALIZATION METHODS ==============================================
    def __init__(self, daq, daq_index, transmitter, loc=Point(),
                 fast_fft_size=2**12, fast_fft_window_type=None,
                 slow_fft_size=2**12, slow_fft_window_type=None,
                 slow_fft_len=20):
        super().__init__()
        """
        Initialize radar object.

        Note: Currently only FMCW or CW radars are supported.

        Args:
            daq
                [daq] object for DAQ configurations
            daq_index
                Index of radar I & Q channels in DAQ output
            transmitter
                Transmitter object
            loc
                Point() indicating the location of the radar

        """
        # Data stream parameters
        # TODO: create DataStream object representing I or I/Q data
        self.daq = daq
        self.daq_index = daq_index

        # Physical parameters
        self.transmitter = transmitter
        self.loc = loc

        # Processing parameters
        self.fast_fft_size = fast_fft_size
        self.fast_fft_window_type = fast_fft_window_type
        self.slow_fft_size = slow_fft_size
        self.slow_fft_window_type = slow_fft_window_type
        self.slow_fft_len = slow_fft_len

        self.pulse = self.transmitter.pulses[0]

        self.datacube = DataCube(self)

        self.init_data()
        self.connect_signals()

    def init_data(self):
        # Derived processing parameters
        self.fast_center_bin = np.ceil(self.fast_fft_size / 2)
        self.fast_bin_size = self.daq.sample_rate / self.fast_fft_size
        self.slow_center_bin = np.ceil(self.slow_fft_size / 2)
        self.slow_bin_size = (1 / self.transmitter.pulses[0].delay) / self.slow_fft_size

        self.fast_fft_data = np.ones(self.fast_fft_size)
        self.fft_mat = np.ones((self.fast_fft_size, self.slow_fft_size))

        self.freq_to_range = -(self.pulse.delay / self.pulse.bw) * 3e8

        self.freq_correction = 5.5 / self.freq_to_range

        self.fast_fmax = 0
        self.slow_fmax = 0

        self.data = None
        self.fast_fft_len=int(round(self.daq.sample_rate * self.transmitter.pulses[0].delay))
        self.mti_window = np.transpose(np.tile(np.fft.fftshift(signal.windows.chebwin(self.slow_fft_len,at=60)),self.fast_fft_size).reshape((-1,self.slow_fft_len)))


    def connect_signals(self):
        # self.daq.reset_signal.connect(self.reset)
        pass


    # === HELPER METHODS ======================================================
    def freq_to_vel(self, freq):
        """Compute the velocity for a given frequency and the radar fc."""
        c = spc.speed_of_light
        # velocity = (c * self.fc / (freq + self.fc)) - c
        velocity = (freq * c) / (2 * self.fc)

        return velocity

    def bin_to_freq(self, bin):
        """Compute frequency based on bin location."""
        return (bin - self.fast_center_bin) * float(self.fast_bin_size)

    def compute_cfft(self, complex_data, fft_size):
        """Compute fft and fft magnitude for plotting."""
        # Create blackman-harris window
        # window = signal.blackmanharris(complex_data.shape[0])
        # window = signal.hamming(complex_data.shape[0])
        window = np.ones(complex_data.shape[0])

        # Create zero-padded array to be transformed
        fft_array = np.zeros((fft_size,), dtype=np.complex64)
        fft_array[:complex_data.size] = complex_data * window

        # Normalize FFT magnitude to window size
        fft_complex = np.fft.fft(fft_array, norm='ortho')

        # Adjust fft so DC is at the center
        fft_complex = np.fft.fftshift(fft_complex)

        # Display only magnitude
        fft_mag = np.linalg.norm([fft_complex.real, fft_complex.imag], axis=0)

        return fft_mag

    def compute_fft2(self, data, shape):
        """
        Compute 2D FFT over range and Doppler.

        data - data to be transformed
        shape - output shape of transform (with zero-padding)
        """
        # Create blackman-harris window
        # window = signal.blackmanharris(complex_data.shape[0])
        # window = signal.hamming(complex_data.shape[0])
        window = np.ones(data.shape)

        # Create zero-padded array to be transformed
        fft_array = np.zeros(shape, dtype=np.complex64)
        fft_array[:data.shape[0], :data.shape[1]] = data * window

        # Normalize FFT magnitude to window size
        fft_complex = np.fft.fft2(fft_array, norm='ortho')

        # Adjust fft so DC is at the center
        fft_complex = np.fft.fftshift(fft_complex)

        # Display only magnitude
        fft_mag = np.linalg.norm([fft_complex.real, fft_complex.imag], axis=0)

        return fft_mag

    # === CONTROL METHODS =====================================================
    def update(self, data):
        # Get data from daq
        self.data = data_slice = np.array((data[self.daq_index[0]], data[self.daq_index[1]]))
        #
        # # self.data_buffer = np.append(self.data_buffer, iq_data_slice)
        #
        # # Get window of FFT data
        # window_idx = self.fast_fft_size // self.daq.sample_chunk_size
        # window_slice = data_slice[0, :].flatten() \
        #     + data_slice[ 1, :].flatten() * 1.0j
        # # window_slice = window_slice_pair[:, 1, :].flatten()
        #
        # # Subtract any DC component
        # window_slice -= np.mean(window_slice.real) + np.mean(window_slice.imag) * 1.0j
        #
        #
        # # Calculate fast-time complex FFT
        # self.fast_fft_data = self.compute_cfft(window_slice, self.fast_fft_size)
        #
        # # Find maximum frequency
        # fmax_bin = np.argmax(self.fast_fft_data)
        # self.fast_fmax = self.bin_to_freq(fmax_bin)


        # Calculate slow-time complex FFT

        # print('dc.shape',dc.shape)
        self.fft_mat = self.compute_fft2(self.datacube[-1], (self.slow_fft_size, self.fast_fft_size))
        # self.fft_mat=np.multiply(self.fft_mat,self.mti_window)
<<<<<<< HEAD
        self.fft_mat[int(self.slow_center_bin), :] = np.zeros(self.fft_mat.shape[1]).T
=======

        self.fft_mat[int(self.slow_center_bin), :] = 0

>>>>>>> f3cae7a7
        # print('fft_mat.shape', self.fft_mat.shape)

        # if self.datacube[-1].shape == self.datacube[-2].shape:
        #     if hasattr(self, 'zero_fft_mat'):
        #         self.fft_mat -= self.zero_fft_mat
        #     else:
        #         self.zero_fft_mat = self.fft_mat

        # Power Thresholding
        # if self.cfft_data[vmax_bin] < POWER_THRESHOLD:
        #     self.fmax = 0
        # else:
        #     self.fmax = self.bin_to_freq(vmax_bin)

        # self.drho = self.freq_to_vel(self.fmax)

    def reset(self):
        """Reset all radar data."""
        self.init_data()


class DataCube(object):
    def __init__(self, receiver):
        self.receiver = receiver

        # TODO: only supports single pulse
        self.samples_per_pulse = int(self.receiver.daq.sample_rate * self.receiver.transmitter.pulses[0].delay)

    def get_frame(self, key):
        """
        Create datacube with specified number of most recent frames.

        Returns a complex datacube.  Final shape will be:
        slow_fft_len x samples_per_pulse
        """

        start = self.receiver.slow_fft_len * key
        end = self.receiver.slow_fft_len * (key + 1)

        idx = self.receiver.daq_index

        if end == 0:
            datacube =  self.receiver.daq.ts_buffer[start:, idx[0]] \
                   + 1.0j * self.receiver.daq.ts_buffer[start:, idx[1]]
        else:
            datacube =  self.receiver.daq.ts_buffer[start:end, idx[0]] \
                   + 1.0j * self.receiver.daq.ts_buffer[start:end, idx[1]]

        # print('datacube.shape:', datacube.shape)
        # Subtract mean
        mean_i = np.mean(datacube.real)
        mean_q = np.mean(datacube.imag)
        datacube -= mean_i + mean_q *1.0j

        return datacube

    def __getitem__(self, key):
        if isinstance(key, slice):
            # start, stop, step = key.indices(len(self))
            # return Seq([self[i] for i in range(start, stop, step)])
            raise NotImplementedError('Slicing multiple frames of datacube not yet implemented.')
        elif isinstance(key, int):
            return self.get_frame(key)
        elif isinstance(key, tuple):
            raise NotImplementedError('Tuple as index')
        else:
            raise TypeError('Invalid argument type: {}'.format(type(key)))


class Transmitter(object):
    """
    Object to hold Radar Transmitter information.

    Note: This class may perform transmitter control functions in the future.
    """

    def __init__(self, data_mgr, pulses, loc=Point()):
        super().__init__()
        """
        Initialize radar object.

        Note: Currently only FMCW or CW radars are supported.

        Args:
            data_mgr
                [data_mgr] object for DAQ configurations
            loc
                Point() indicating the location of the radar
            pulses
                List of pulse namedtuple objects containing fc, bw, and delay

                fc
                    Center frequency of transmit waveform
                bw
                    Bandwidth of transmit chirp waveform
                delay
                    Delay time between start of chirp

        """
        self.data_mgr = data_mgr
        self.pulses = pulses

        # Currently only one pulse is supported due to datacube restrictions
        if len(self.pulses) != 1:
            raise NotImplementedError('Only one pulse segment is currently'
            ' supported due to datacube processing restrictions')


class Radar(QtCore.QObject):
    """
    Holds radar Transmitter and Receiver objects.

    Note: all iterable functions still only iterate over receiver for
    backwards compatibility with old RadarArray structure.

    Attributes:
        tranmitters (namedtuple)
            location (Point)
            pulses (namedtuple)
                fc
                    Pulse waveform center frequency
                bw
                    Pulse waveform bandwidth
                delay
                    Time between start of waveform modulation

        receivers (namedtuple)
            daq_index (tuple)
                tuple containing index of I and Q channels on DAQ
            location (Point)

        fast_fft_size
        fast_fft_window_type
        slow_fft_size
        slow_fft_window_type
        slow_fft_len

    """
    data_available_signal = QtCore.pyqtSignal()

    def __init__(self,
        daq,
        transmitter_list,
        receiver_list,
        fast_fft_size=2**10,
        fast_fft_window_type=None,
        slow_fft_size=2**12,
        slow_fft_window_type=None,
        slow_fft_len=100
    ):
        super().__init__()

        self.daq = daq

        # Used for iterator magic functions
        self.idx = 0

        # Flag to iqnore any stale data after a reset
        self.last_sample_index = -1

        # Create recievers and transmitters
        self.transmitters = []
        self.receivers = []

        for transmitter in transmitter_list:
            self.transmitters.append(
                Transmitter(
                    self.daq,
                    transmitter.pulses
                )
            )

        for receiver in receiver_list:
            self.receivers.append(
                Receiver(
                    self.daq,
                    receiver.daq_index,
                    self.transmitters[0],
                    receiver.location,
                    fast_fft_size,
                    fast_fft_window_type,
                    slow_fft_size,
                    slow_fft_window_type,
                    slow_fft_len
                )
            )

        # Configure Signals
        self.connect_signals()

    def connect_signals(self):
        """Connect signals for event driven operation."""
        self.daq.data_available_signal.connect(self.update)
        self.daq.reset_signal.connect(self.reset)

    def reset(self):
        """Clear all temporal data from radars in array."""
        for receiver in self.receivers:
            receiver.reset()
        self.last_sample_index = -1

    # @profile(immediate=True)
    def update(self, data_tuple):
        """Update all radars in array."""
        # start_time = time.time()
        data, sample_index = data_tuple

        # print('(radar.py) sample_num:', sample_index)

        if sample_index > self.last_sample_index:
            self.reset_flag = False
            for receiver in self.receivers:
                receiver.update(data)

            # Emit data available signal for dependant tasks
            self.data_available_signal.emit()

            # print('Updating radar, current_index: ', sample_index)
        else:
            # print('(radar.py) last_sample_index: {}\tcurrent_index:{}'.format(self.last_sample_index, sample_index))
            # warning('(radar.py) ignoring stale data...')
            pass
        self.last_sample_index = sample_index

        # print('(radar.py) radar_array.update() ran in {:} (s)'
        #       .format(time.time() - start_time))

    def __getitem__(self, i):
        """Return radar in array."""
        assert(i < len(self)), "index greater than flattened array size"
        return self.receivers[i]

    def __len__(self):
        """Return length of radar array."""
        # compute sumproduct of array shape
        return len(self.receivers)

    def __iter__(self):
        """Return self for iterator."""
        return self

    def __next__(self):
        """Return next radar object for iterator."""
        if self.idx < len(self):
            self.idx += 1
            return self.receivers[self.idx - 1]
        else:
            self.idx = 0
            raise StopIteration()<|MERGE_RESOLUTION|>--- conflicted
+++ resolved
@@ -199,13 +199,9 @@
         # print('dc.shape',dc.shape)
         self.fft_mat = self.compute_fft2(self.datacube[-1], (self.slow_fft_size, self.fast_fft_size))
         # self.fft_mat=np.multiply(self.fft_mat,self.mti_window)
-<<<<<<< HEAD
-        self.fft_mat[int(self.slow_center_bin), :] = np.zeros(self.fft_mat.shape[1]).T
-=======
 
         self.fft_mat[int(self.slow_center_bin), :] = 0
 
->>>>>>> f3cae7a7
         # print('fft_mat.shape', self.fft_mat.shape)
 
         # if self.datacube[-1].shape == self.datacube[-2].shape:
